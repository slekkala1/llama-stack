# Copyright (c) Meta Platforms, Inc. and affiliates.
# All rights reserved.
#
# This source code is licensed under the terms described in the LICENSE file in
# the root directory of this source tree.

import asyncio
import re
import uuid

from llama_stack.apis.agents.agents import ResponseShieldSpec
from llama_stack.apis.agents.openai_responses import (
    OpenAIResponseAnnotationFileCitation,
    OpenAIResponseInput,
    OpenAIResponseInputFunctionToolCallOutput,
    OpenAIResponseInputMessageContent,
    OpenAIResponseInputMessageContentImage,
    OpenAIResponseInputMessageContentText,
    OpenAIResponseInputTool,
    OpenAIResponseMCPApprovalRequest,
    OpenAIResponseMCPApprovalResponse,
    OpenAIResponseMessage,
    OpenAIResponseOutputMessageContent,
    OpenAIResponseOutputMessageContentOutputText,
    OpenAIResponseOutputMessageFunctionToolCall,
    OpenAIResponseOutputMessageMCPCall,
    OpenAIResponseOutputMessageMCPListTools,
    OpenAIResponseText,
)
from llama_stack.apis.inference import (
<<<<<<< HEAD
=======
    CompletionMessage,
>>>>>>> 90ee3001
    Message,
    OpenAIAssistantMessageParam,
    OpenAIChatCompletionContentPartImageParam,
    OpenAIChatCompletionContentPartParam,
    OpenAIChatCompletionContentPartTextParam,
    OpenAIChatCompletionToolCall,
    OpenAIChatCompletionToolCallFunction,
    OpenAIChoice,
    OpenAIDeveloperMessageParam,
    OpenAIImageURL,
    OpenAIJSONSchema,
    OpenAIMessageParam,
    OpenAIResponseFormatJSONObject,
    OpenAIResponseFormatJSONSchema,
    OpenAIResponseFormatParam,
    OpenAIResponseFormatText,
    OpenAISystemMessageParam,
    OpenAIToolMessageParam,
    OpenAIUserMessageParam,
    StopReason,
    SystemMessage,
    UserMessage,
)
from llama_stack.apis.safety import Safety


async def convert_chat_choice_to_response_message(
    choice: OpenAIChoice,
    citation_files: dict[str, str] | None = None,
    *,
    message_id: str | None = None,
) -> OpenAIResponseMessage:
    """Convert an OpenAI Chat Completion choice into an OpenAI Response output message."""
    output_content = ""
    if isinstance(choice.message.content, str):
        output_content = choice.message.content
    elif isinstance(choice.message.content, OpenAIChatCompletionContentPartTextParam):
        output_content = choice.message.content.text
    else:
        raise ValueError(
            f"Llama Stack OpenAI Responses does not yet support output content type: {type(choice.message.content)}"
        )

    annotations, clean_text = _extract_citations_from_text(output_content, citation_files or {})

    return OpenAIResponseMessage(
        id=message_id or f"msg_{uuid.uuid4()}",
        content=[OpenAIResponseOutputMessageContentOutputText(text=clean_text, annotations=annotations)],
        status="completed",
        role="assistant",
    )


async def convert_response_content_to_chat_content(
    content: (str | list[OpenAIResponseInputMessageContent] | list[OpenAIResponseOutputMessageContent]),
) -> str | list[OpenAIChatCompletionContentPartParam]:
    """
    Convert the content parts from an OpenAI Response API request into OpenAI Chat Completion content parts.

    The content schemas of each API look similar, but are not exactly the same.
    """
    if isinstance(content, str):
        return content

    converted_parts = []
    for content_part in content:
        if isinstance(content_part, OpenAIResponseInputMessageContentText):
            converted_parts.append(OpenAIChatCompletionContentPartTextParam(text=content_part.text))
        elif isinstance(content_part, OpenAIResponseOutputMessageContentOutputText):
            converted_parts.append(OpenAIChatCompletionContentPartTextParam(text=content_part.text))
        elif isinstance(content_part, OpenAIResponseInputMessageContentImage):
            if content_part.image_url:
                image_url = OpenAIImageURL(url=content_part.image_url, detail=content_part.detail)
                converted_parts.append(OpenAIChatCompletionContentPartImageParam(image_url=image_url))
        elif isinstance(content_part, str):
            converted_parts.append(OpenAIChatCompletionContentPartTextParam(text=content_part))
        else:
            raise ValueError(
                f"Llama Stack OpenAI Responses does not yet support content type '{type(content_part)}' in this context"
            )
    return converted_parts


async def convert_response_input_to_chat_messages(
    input: str | list[OpenAIResponseInput],
    previous_messages: list[OpenAIMessageParam] | None = None,
) -> list[OpenAIMessageParam]:
    """
    Convert the input from an OpenAI Response API request into OpenAI Chat Completion messages.

    :param input: The input to convert
    :param previous_messages: Optional previous messages to check for function_call references
    """
    messages: list[OpenAIMessageParam] = []
    if isinstance(input, list):
        # extract all OpenAIResponseInputFunctionToolCallOutput items
        # so their corresponding OpenAIToolMessageParam instances can
        # be added immediately following the corresponding
        # OpenAIAssistantMessageParam
        tool_call_results = {}
        for input_item in input:
            if isinstance(input_item, OpenAIResponseInputFunctionToolCallOutput):
                tool_call_results[input_item.call_id] = OpenAIToolMessageParam(
                    content=input_item.output,
                    tool_call_id=input_item.call_id,
                )

        for input_item in input:
            if isinstance(input_item, OpenAIResponseInputFunctionToolCallOutput):
                # skip as these have been extracted and inserted in order
                pass
            elif isinstance(input_item, OpenAIResponseOutputMessageFunctionToolCall):
                tool_call = OpenAIChatCompletionToolCall(
                    index=0,
                    id=input_item.call_id,
                    function=OpenAIChatCompletionToolCallFunction(
                        name=input_item.name,
                        arguments=input_item.arguments,
                    ),
                )
                messages.append(OpenAIAssistantMessageParam(tool_calls=[tool_call]))
                if input_item.call_id in tool_call_results:
                    messages.append(tool_call_results[input_item.call_id])
                    del tool_call_results[input_item.call_id]
            elif isinstance(input_item, OpenAIResponseOutputMessageMCPCall):
                tool_call = OpenAIChatCompletionToolCall(
                    index=0,
                    id=input_item.id,
                    function=OpenAIChatCompletionToolCallFunction(
                        name=input_item.name,
                        arguments=input_item.arguments,
                    ),
                )
                messages.append(OpenAIAssistantMessageParam(tool_calls=[tool_call]))
                messages.append(
                    OpenAIToolMessageParam(
                        content=input_item.output,
                        tool_call_id=input_item.id,
                    )
                )
            elif isinstance(input_item, OpenAIResponseOutputMessageMCPListTools):
                # the tool list will be handled separately
                pass
            elif isinstance(input_item, OpenAIResponseMCPApprovalRequest) or isinstance(
                input_item, OpenAIResponseMCPApprovalResponse
            ):
                # these are handled by the responses impl itself and not pass through to chat completions
                pass
            else:
                content = await convert_response_content_to_chat_content(input_item.content)
                message_type = await get_message_type_by_role(input_item.role)
                if message_type is None:
                    raise ValueError(
                        f"Llama Stack OpenAI Responses does not yet support message role '{input_item.role}' in this context"
                    )
                # Skip user messages that duplicate the last user message in previous_messages
                # This handles cases where input includes context for function_call_outputs
                if previous_messages and input_item.role == "user":
                    last_user_msg = None
                    for msg in reversed(previous_messages):
                        if isinstance(msg, OpenAIUserMessageParam):
                            last_user_msg = msg
                            break
                    if last_user_msg:
                        last_user_content = getattr(last_user_msg, "content", None)
                        if last_user_content == content:
                            continue  # Skip duplicate user message
                messages.append(message_type(content=content))
        if len(tool_call_results):
            # Check if unpaired function_call_outputs reference function_calls from previous messages
            if previous_messages:
                previous_call_ids = _extract_tool_call_ids(previous_messages)
                for call_id in list(tool_call_results.keys()):
                    if call_id in previous_call_ids:
                        # Valid: this output references a call from previous messages
                        # Add the tool message
                        messages.append(tool_call_results[call_id])
                        del tool_call_results[call_id]

            # If still have unpaired outputs, error
            if len(tool_call_results):
                raise ValueError(
                    f"Received function_call_output(s) with call_id(s) {tool_call_results.keys()}, but no corresponding function_call"
                )
    else:
        messages.append(OpenAIUserMessageParam(content=input))
    return messages


def _extract_tool_call_ids(messages: list[OpenAIMessageParam]) -> set[str]:
    """Extract all tool_call IDs from messages."""
    call_ids = set()
    for msg in messages:
        if isinstance(msg, OpenAIAssistantMessageParam):
            tool_calls = getattr(msg, "tool_calls", None)
            if tool_calls:
                for tool_call in tool_calls:
                    # tool_call is a Pydantic model, use attribute access
                    call_ids.add(tool_call.id)
    return call_ids


async def convert_response_text_to_chat_response_format(
    text: OpenAIResponseText,
) -> OpenAIResponseFormatParam:
    """
    Convert an OpenAI Response text parameter into an OpenAI Chat Completion response format.
    """
    if not text.format or text.format["type"] == "text":
        return OpenAIResponseFormatText(type="text")
    if text.format["type"] == "json_object":
        return OpenAIResponseFormatJSONObject()
    if text.format["type"] == "json_schema":
        return OpenAIResponseFormatJSONSchema(
            json_schema=OpenAIJSONSchema(name=text.format["name"], schema=text.format["schema"])
        )
    raise ValueError(f"Unsupported text format: {text.format}")


<<<<<<< HEAD
def get_message_type_by_role(role: str) -> type[OpenAIMessageParam] | None:
=======
async def get_message_type_by_role(role: str) -> type[OpenAIMessageParam] | None:
>>>>>>> 90ee3001
    """Get the appropriate OpenAI message parameter type for a given role."""
    role_to_type = {
        "user": OpenAIUserMessageParam,
        "system": OpenAISystemMessageParam,
        "assistant": OpenAIAssistantMessageParam,
        "developer": OpenAIDeveloperMessageParam,
    }
    return role_to_type.get(role)


def _extract_citations_from_text(
    text: str, citation_files: dict[str, str]
) -> tuple[list[OpenAIResponseAnnotationFileCitation], str]:
    """Extract citation markers from text and create annotations

    Args:
        text: The text containing citation markers like [file-Cn3MSNn72ENTiiq11Qda4A]
        citation_files: Dictionary mapping file_id to filename

    Returns:
        Tuple of (annotations_list, clean_text_without_markers)
    """
    file_id_regex = re.compile(r"<\|(?P<file_id>file-[A-Za-z0-9_-]+)\|>")

    annotations = []
    parts = []
    total_len = 0
    last_end = 0

    for m in file_id_regex.finditer(text):
        # segment before the marker
        prefix = text[last_end : m.start()]

        # drop one space if it exists (since marker is at sentence end)
        if prefix.endswith(" "):
            prefix = prefix[:-1]

        parts.append(prefix)
        total_len += len(prefix)

        fid = m.group(1)
        if fid in citation_files:
            annotations.append(
                OpenAIResponseAnnotationFileCitation(
                    file_id=fid,
                    filename=citation_files[fid],
                    index=total_len,  # index points to punctuation
                )
            )

        last_end = m.end()

    parts.append(text[last_end:])
    cleaned_text = "".join(parts)
    return annotations, cleaned_text


def is_function_tool_call(
    tool_call: OpenAIChatCompletionToolCall,
    tools: list[OpenAIResponseInputTool],
) -> bool:
    if not tool_call.function:
        return False
    for t in tools:
        if t.type == "function" and t.name == tool_call.function.name:
            return True
    return False


async def run_multiple_shields(safety_api: Safety, messages: list[Message], shield_ids: list[str]) -> None:
    """Run multiple shields against messages and raise SafetyException for violations."""
    if not shield_ids or not messages:
        return
<<<<<<< HEAD
    shield_tasks = [
        safety_api.run_shield(shield_id=shield_id, messages=messages, params={}) for shield_id in shield_ids
    ]

    responses = await asyncio.gather(*shield_tasks)

    for response in responses:
=======

    for shield_id in shield_ids:
        response = await safety_api.run_shield(
            shield_id=shield_id,
            messages=messages,
            params={},
        )
>>>>>>> 90ee3001
        if response.violation and response.violation.violation_level.name == "ERROR":
            from ..safety import SafetyException

            raise SafetyException(response.violation)


def extract_shield_ids(shields: list | None) -> list[str]:
    """Extract shield IDs from shields parameter, handling both string IDs and ResponseShieldSpec objects."""
    if not shields:
        return []

    shield_ids = []
    for shield in shields:
        if isinstance(shield, str):
            shield_ids.append(shield)
        elif isinstance(shield, ResponseShieldSpec):
            shield_ids.append(shield.type)
        else:
            raise ValueError(f"Unknown shield format: {shield}, expected str or ResponseShieldSpec")

    return shield_ids


def extract_text_content(content: str | list | None) -> str | None:
    """Extract text content from OpenAI message content (string or complex structure)."""
    if isinstance(content, str):
        return content
    elif isinstance(content, list):
        # Handle complex content - extract text parts only
        text_parts = []
        for part in content:
            if hasattr(part, "text"):
                text_parts.append(part.text)
            elif hasattr(part, "type") and part.type == "refusal":
                # Skip refusal parts - don't validate them again
                continue
        return " ".join(text_parts) if text_parts else None
<<<<<<< HEAD
    return None
=======
    return None


def convert_openai_to_inference_messages(openai_messages: list) -> list[Message]:
    """Convert OpenAI messages to inference API Message format."""
    safety_messages = []
    for msg in openai_messages:
        # Handle both object attributes and dictionary keys
        if hasattr(msg, "content") and hasattr(msg, "role"):
            text_content = extract_text_content(msg.content)
            role = msg.role
        elif isinstance(msg, dict) and "content" in msg and "role" in msg:
            text_content = extract_text_content(msg["content"])
            role = msg["role"]
        else:
            continue

        if text_content:
            # Create appropriate message subclass based on role
            if role == "user":
                safety_messages.append(UserMessage(content=text_content))
            elif role == "system":
                safety_messages.append(SystemMessage(content=text_content))
            elif role == "assistant":
                safety_messages.append(
                    CompletionMessage(
                        content=text_content,
                        stop_reason=StopReason.end_of_turn,  # Default for safety validation
                    )
                )
            # Note: Skip "tool" role messages as they're not typically validated by shields
    return safety_messages
>>>>>>> 90ee3001
<|MERGE_RESOLUTION|>--- conflicted
+++ resolved
@@ -28,10 +28,6 @@
     OpenAIResponseText,
 )
 from llama_stack.apis.inference import (
-<<<<<<< HEAD
-=======
-    CompletionMessage,
->>>>>>> 90ee3001
     Message,
     OpenAIAssistantMessageParam,
     OpenAIChatCompletionContentPartImageParam,
@@ -251,11 +247,7 @@
     raise ValueError(f"Unsupported text format: {text.format}")
 
 
-<<<<<<< HEAD
-def get_message_type_by_role(role: str) -> type[OpenAIMessageParam] | None:
-=======
 async def get_message_type_by_role(role: str) -> type[OpenAIMessageParam] | None:
->>>>>>> 90ee3001
     """Get the appropriate OpenAI message parameter type for a given role."""
     role_to_type = {
         "user": OpenAIUserMessageParam,
@@ -329,7 +321,6 @@
     """Run multiple shields against messages and raise SafetyException for violations."""
     if not shield_ids or not messages:
         return
-<<<<<<< HEAD
     shield_tasks = [
         safety_api.run_shield(shield_id=shield_id, messages=messages, params={}) for shield_id in shield_ids
     ]
@@ -337,15 +328,6 @@
     responses = await asyncio.gather(*shield_tasks)
 
     for response in responses:
-=======
-
-    for shield_id in shield_ids:
-        response = await safety_api.run_shield(
-            shield_id=shield_id,
-            messages=messages,
-            params={},
-        )
->>>>>>> 90ee3001
         if response.violation and response.violation.violation_level.name == "ERROR":
             from ..safety import SafetyException
 
@@ -383,39 +365,4 @@
                 # Skip refusal parts - don't validate them again
                 continue
         return " ".join(text_parts) if text_parts else None
-<<<<<<< HEAD
-    return None
-=======
-    return None
-
-
-def convert_openai_to_inference_messages(openai_messages: list) -> list[Message]:
-    """Convert OpenAI messages to inference API Message format."""
-    safety_messages = []
-    for msg in openai_messages:
-        # Handle both object attributes and dictionary keys
-        if hasattr(msg, "content") and hasattr(msg, "role"):
-            text_content = extract_text_content(msg.content)
-            role = msg.role
-        elif isinstance(msg, dict) and "content" in msg and "role" in msg:
-            text_content = extract_text_content(msg["content"])
-            role = msg["role"]
-        else:
-            continue
-
-        if text_content:
-            # Create appropriate message subclass based on role
-            if role == "user":
-                safety_messages.append(UserMessage(content=text_content))
-            elif role == "system":
-                safety_messages.append(SystemMessage(content=text_content))
-            elif role == "assistant":
-                safety_messages.append(
-                    CompletionMessage(
-                        content=text_content,
-                        stop_reason=StopReason.end_of_turn,  # Default for safety validation
-                    )
-                )
-            # Note: Skip "tool" role messages as they're not typically validated by shields
-    return safety_messages
->>>>>>> 90ee3001
+    return None