--- conflicted
+++ resolved
@@ -120,48 +120,8 @@
         self.final_messages: list[OpenAIMessageParam] = []
         # mapping for annotations
         self.citation_files: dict[str, str] = {}
-<<<<<<< HEAD
-        # Track accumulated text for shield validation
-        self.accumulated_text = ""
-        # Track if we've sent a refusal response
-        self.violation_detected = False
-
-    async def _check_output_stream_safety(self, text_delta: str) -> str | None:
-        """Check streaming text content against shields. Returns violation message if blocked."""
-        if not self.shield_ids:
-            return None
-
-        self.accumulated_text += text_delta
-
-        # Check accumulated text periodically for violations (every 50 characters or at word boundaries)
-        if len(self.accumulated_text) > 50 or text_delta.endswith((" ", "\n", ".", "!", "?")):
-            temp_messages = [{"role": "assistant", "content": self.accumulated_text}]
-            messages = convert_openai_to_inference_messages(temp_messages)
-
-            try:
-                await run_multiple_shields(self.safety_api, messages, self.shield_ids)
-            except SafetyException as e:
-                logger.info(f"Output shield violation: {e.violation.user_message}")
-                return e.violation.user_message or "Generated content blocked by safety shields"
-
-    async def _create_refusal_response(self, violation_message: str) -> OpenAIResponseObjectStream:
-        """Create a refusal response to replace streaming content."""
-        refusal_content = OpenAIResponseContentPartRefusal(refusal=violation_message)
-
-        # Create a completed refusal response
-        refusal_response = OpenAIResponseObject(
-            id=self.response_id,
-            created_at=self.created_at,
-            model=self.ctx.model,
-            status="completed",
-            output=[OpenAIResponseMessage(role="assistant", content=[refusal_content], type="message")],
-        )
-
-        return OpenAIResponseObjectStreamResponseCompleted(response=refusal_response)
-=======
         # Track accumulated usage across all inference calls
         self.accumulated_usage: OpenAIResponseUsage | None = None
->>>>>>> 6954fe22
 
     def _clone_outputs(self, outputs: list[OpenAIResponseOutput]) -> list[OpenAIResponseOutput]:
         cloned: list[OpenAIResponseOutput] = []
