--- conflicted
+++ resolved
@@ -56,10 +56,6 @@
     convert_response_input_to_chat_messages,
     convert_response_text_to_chat_response_format,
     extract_shield_ids,
-<<<<<<< HEAD
-=======
-    run_multiple_shields,
->>>>>>> 90ee3001
 )
 
 logger = get_logger(name=__name__, category="openai_responses")
@@ -303,21 +299,6 @@
                 raise ValueError("The response stream never reached a terminal state")
             return final_response
 
-<<<<<<< HEAD
-=======
-    async def _check_input_safety(
-        self, messages: list[Message], shield_ids: list[str]
-    ) -> OpenAIResponseContentPartRefusal | None:
-        """Validate input messages against shields. Returns refusal content if violation found."""
-        try:
-            await run_multiple_shields(self.safety_api, messages, shield_ids)
-        except SafetyException as e:
-            logger.info(f"Input shield violation: {e.violation.user_message}")
-            return OpenAIResponseContentPartRefusal(
-                refusal=e.violation.user_message or "Content blocked by safety shields"
-            )
-
->>>>>>> 90ee3001
     async def _create_refusal_response_events(
         self, refusal_content: OpenAIResponseContentPartRefusal, response_id: str, created_at: int, model: str
     ) -> AsyncIterator[OpenAIResponseObjectStream]:
